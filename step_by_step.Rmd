--- conflicted
+++ resolved
@@ -26,15 +26,11 @@
 
 ## A test of our modelling framework
 
-<<<<<<< HEAD
-Here, we present a working example of our modelling framwork. We use simulated communities based on niche and neutral dynamics in order to show how fixed and random effects capture different ecological processes. Also, we use strong and weak traits in order to show how fixed and random effects capture neutral dynamics when traits are strong. Therefore, we simulated stochastic and deterministic metacommunities and use strong or weak traits in model selection. 
-
-We simulated metacommunities with the same data structure as our abundance data of ferns in three mountain chains in southern Brazil. Then, we make poisson and negative binomial samples of communities and use samples from the metacommunities in our model selection framework.
-=======
+
 Here, we present a working example of our modelling framwork. We use simulated communities based on niche and neutral dynamics in order to show how fixed and random effects capture different ecological processes. Also, we use strong and week traits in order to show how fixed and random effects capture neutral dynamics when traits are strong. Therefore, we simulate stochastic and deterministic metacommunities and use strong or weak traits in model selection. 
 
 We simulate metacommunities with the same data structure as our abundance data of ferns in three mountain chains in southern Brazil. Then, we make poisson and negative binomial samples of communities and use samples from the metacommunities in our model selection framework.
->>>>>>> 20d08c48
+
 
 In order to access main criticisms of our framework, we look into four scenarios:
 
@@ -63,17 +59,11 @@
 library(MASS)
 library(knitr)
 
-<<<<<<< HEAD
-set.seed(42) 
-```
-
-First, we generated the metacommunity data. Code used here is adapted from Sokol's tutorial. We created data from 30 sites across three mountain chains. We simulated abundance values for 20 different species.
-=======
+
 set.seed(42)
 ```
 
 First, we generate the metacoomunity data. Code used here is adapted from Sokol's tutorial. We create data from 30 sites across three mountain chains. We simulate abundance values for 20 different species.
->>>>>>> 20d08c48
 
 For both deterministic and stochastic scenarios, we simulate 10 different metacommunities until timestep 100 and then take mean values from the 100th last timestep.
 
@@ -332,22 +322,9 @@
 
 ```{r packages model selection}
 
-<<<<<<< HEAD
-# Null model in which species and sites are independent random intercepts
-m.null <- function(ab, region, spp, family, ...){
-      null <- glmer(ab ~ 1 + (1|region) + (1|spp), family=family)
-      return(null)
-}
-
-# Neutral model in which variation in species abundances are restricted to sites, representing limited dispersal.
-m.neu <- function(ab, spp, region, family, ...){
-    drift <- glmer(ab ~ 1 + (1|region:spp) + (1|spp), family=family)
-    return(drift)
-}
-
-=======
+
 ## 1. Hypothesis of solely niche dynamics
->>>>>>> 20d08c48
+
 # Niche dynamics models in which abundances are a function of species ecological strategies (traits) or ecological strategies interacting with the environmental gradient (tradeoff model). 
 m.niche <- function(ab, spp, trait, grad, family, ...){
       es <- glmer(ab ~ trait + (1|spp), family=family, 
@@ -422,10 +399,9 @@
 ##### Deterministic community w/ wrong traits, from poisson sample
 
 ```{r models det wt}
-<<<<<<< HEAD
-=======
+
 # Solely niche dynamics
->>>>>>> 20d08c48
+
 niche.det.wt <- m.niche(ab=all.data$det,
                         spp=all.data$spp, 
                         trait=all.data$trait.wr, 
@@ -513,10 +489,7 @@
                    niche.stonb.rt[[1]], niche.stonb.rt[[2]],
                    nineu.stonb.rt[[1]], nineu.stonb.rt[[2]])
 mod.stonb.rt.BIC <- mod.stonb.rt.BIC[order(mod.stonb.rt.BIC[,2]),]
-<<<<<<< HEAD
-
-=======
->>>>>>> 20d08c48
+
 mod.sto.rt.BIC
 # R2 for the best model explaining data
 sem.model.fits(neu.stonb.rt)
@@ -527,11 +500,10 @@
 We now will compare results from model selection of the different scenarios we created. We consider the model with lowest BIC (Bayesian Information Criterion) as the model that best explains the community data. We will depict all best models in terms of their adjusted $R^{2}$. Adjusted $R^{2}$, as they measure the relative importance of fixed and random effects in the model, are used here a proxy of correspondence of community processes to terms in the model. Therefore, conditional $R^{2}$ represents the influence of niche dynamics whereas marginal $R^{2}$ is partitionated into each random term and can represent either niche (in the case of the term (1|spp)) or, more comonly, neutral dynamics (for other terms).  
 
 ```{r r-squared table}
-<<<<<<< HEAD
+
 # Function to calculate R-squared for each random effect based on code from Nakagawa & Schielzeth 2013
-=======
-# Function to calculate R-squared for each random effect based on code from Melina Leite :)
->>>>>>> 20d08c48
+
+
 # Works only for Poisson GLMMs
 r2.table <- function(model){
 # Function to calculate the null model, model with all random terms 
